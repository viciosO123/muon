# Configuration file for the Sphinx documentation builder.
#
# This file only contains a selection of the most common options. For a full
# list see the documentation:
# https://www.sphinx-doc.org/en/master/usage/configuration.html

# -- Path setup --------------------------------------------------------------

# If extensions (or modules to document with autodoc) are in another directory,
# add these directories to sys.path here. If the directory is relative to the
# documentation root, use os.path.abspath to make it absolute, like shown here.
#
import os
import sys
import recommonmark
from recommonmark.transform import AutoStructify

# sys.path.insert(0, os.path.abspath('.'))
sys.path.insert(0, os.path.abspath("../"))


# -- Project information -----------------------------------------------------

project = "muon"
copyright = "2020, Danila Bredikhin"
author = "Danila Bredikhin"


# -- General configuration ---------------------------------------------------

# Add any Sphinx extension module names here, as strings. They can be
# extensions coming with Sphinx (named 'sphinx.ext.*') or your custom
# ones.
extensions = [
<<<<<<< HEAD
    "recommonmark",
    "sphinx.ext.autodoc",
    "sphinx.ext.autosummary",
    "sphinx.ext.autosectionlabel",
    "sphinx.ext.napoleon",
    "sphinx.ext.mathjax",
    "sphinx_rtd_theme",
=======
        'recommonmark',
        'sphinx.ext.napoleon',
        'sphinx.ext.autosummary',
        'sphinx_automodapi.automodapi',
        'sphinx.ext.autosectionlabel',
        'sphinx.ext.mathjax',
        "sphinx_rtd_theme",
>>>>>>> 46d5336e
]
autosectionlabel_prefix_document = True

source_suffix = {
    ".rst": "restructuredtext",
    ".txt": "markdown",
    ".md": "markdown",
}

# autodoc/autosummary config
autosummary_generate = True
autosummary_imported_members = False

# Add any paths that contain templates here, relative to this directory.
templates_path = ["_templates"]

# List of patterns, relative to source directory, that match files and
# directories to ignore when looking for source files.
# This pattern also affects html_static_path and html_extra_path.
exclude_patterns = []


# -- Options for HTML output -------------------------------------------------

# The theme to use for HTML and HTML Help pages.  See the documentation for
# a list of builtin themes.
#
# html_theme = 'alabaster'
html_theme = "sphinx_rtd_theme"

# Add any paths that contain custom static files (such as style sheets) here,
# relative to this directory. They are copied after the builtin static files,
# so a file named "default.css" will overwrite the builtin "default.css".
html_static_path = ["_static"]

# app setup hook
def setup(app):
    app.add_config_value(
        "recommonmark_config",
        {
            #'url_resolver': lambda url: github_doc_root + url,
            "auto_toc_tree_section": "Contents",
            "enable_math": False,
            "enable_inline_math": False,
            "enable_eval_rst": True,
            "enable_auto_doc_ref": True,
        },
        True,
    )
    app.add_transform(AutoStructify)<|MERGE_RESOLUTION|>--- conflicted
+++ resolved
@@ -32,15 +32,6 @@
 # extensions coming with Sphinx (named 'sphinx.ext.*') or your custom
 # ones.
 extensions = [
-<<<<<<< HEAD
-    "recommonmark",
-    "sphinx.ext.autodoc",
-    "sphinx.ext.autosummary",
-    "sphinx.ext.autosectionlabel",
-    "sphinx.ext.napoleon",
-    "sphinx.ext.mathjax",
-    "sphinx_rtd_theme",
-=======
         'recommonmark',
         'sphinx.ext.napoleon',
         'sphinx.ext.autosummary',
@@ -48,7 +39,6 @@
         'sphinx.ext.autosectionlabel',
         'sphinx.ext.mathjax',
         "sphinx_rtd_theme",
->>>>>>> 46d5336e
 ]
 autosectionlabel_prefix_document = True
 
